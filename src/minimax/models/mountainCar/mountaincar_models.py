"""
Copyright (c) Meta Platforms, Inc. and affiliates.
All rights reserved.

This source code is licensed under the license found in the
LICENSE file in the root directory of this source tree.
"""

from typing import Tuple

import numpy as np
import jax
import jax.numpy as jnp
import flax.linen as nn
import chex
from tensorflow_probability.substrates import jax as tfp

from minimax.models import common
from minimax.models import s5
from minimax.models.registration import register


class MountainCarModel(nn.Module):
	"""Split Actor-Critic Architecture for PPO."""
	output_dim: int = 3
	n_hidden_layers: int = 1
	hidden_dim: int = 32
<<<<<<< HEAD
	n_conv_filters: int = 0
	conv_kernel_size: int = 3
	n_scalar_embeddings: int = 0
	max_scalar: int = 0
	scalar_embed_dim: int = 0
=======
	n_conv_filters: int = 0 # changed for mountain car
	conv_kernel_size: int = 3
	n_scalar_embeddings: int = 0 # changed for mountain car
	max_scalar: int = 4
	scalar_embed_dim: int = 0 # changed for mountain car
>>>>>>> 37ddea1f
	recurrent_arch: str = None
	recurrent_hidden_dim: int = 256
	base_activation: str = 'relu'
	head_activation: str = 'tanh'

	s5_n_blocks: int = 2
	s5_n_layers: int = 4
	s5_layernorm_pos: str = None
	s5_activation: str = "half_glu1"

	value_ensemble_size: int = 1

	def setup(self):
		self.conv = nn.Sequential([
			nn.Conv(
				features=self.n_conv_filters, 
				kernel_size=[self.conv_kernel_size,]*2,
				strides=1, 
				kernel_init=common.init_orth(
					scale=common.calc_gain(self.base_activation)
				),
				padding='VALID',
				name='cnn'),
			common.get_activation(self.base_activation)
		])

		if self.n_scalar_embeddings > 0:
			self.fc_scalar = nn.Embed(
				num_embeddings=self.n_scalar_embeddings,
				features=self.scalar_embed_dim, 
				embedding_init=common.init_orth(
					common.calc_gain('linear')
				),
				name=f'fc_scalar'
			)
		elif self.scalar_embed_dim > 0:
			self.fc_scalar = nn.Dense(
				self.scalar_embed_dim,
				kernel_init=common.init_orth(
					common.calc_gain('linear')
				),
				name=f'fc_scalar'
			)
		else:
			self.fc_scalar = None

		if self.recurrent_arch is not None:
			if self.recurrent_arch == 's5':
				self.embed_pre_s5 = nn.Sequential([
					nn.Dense(
						self.recurrent_hidden_dim,
						kernel_init=common.init_orth(
							common.calc_gain('linear')
						),
						name=f'fc_pre_s5'
						)
				])
				self.rnn = s5.make_s5_encoder_stack(
					input_dim=self.recurrent_hidden_dim,
					ssm_state_dim=self.recurrent_hidden_dim,
					n_blocks=self.s5_n_blocks,
					n_layers=self.s5_n_layers,
					activation=self.s5_activation,
					layernorm_pos=self.s5_layernorm_pos
				)
			else:
				self.rnn = common.ScannedRNN(
					recurrent_arch=self.recurrent_arch,
					recurrent_hidden_dim=self.recurrent_hidden_dim,
					kernel_init=common.init_orth(),
					recurrent_kernel_init=common.init_orth()
				)
		else:
			self.rnn = None

		self.pi_head = nn.Sequential([
			common.make_fc_layers(
				'fc_pi', 
				n_layers=self.n_hidden_layers,
				hidden_dim=self.hidden_dim,
				activation=common.get_activation(self.head_activation),
				kernel_init=common.init_orth(
					common.calc_gain(self.head_activation)
				)
			),
			nn.Dense(
				self.output_dim, 
				kernel_init=nn.initializers.constant(0.01), 
				name=f'fc_pi_final'
			)
		])

		value_head_kwargs = dict(
			n_hidden_layers=self.n_hidden_layers, 
			hidden_dim=self.hidden_dim,
			activation=nn.tanh,
			kernel_init=common.init_orth(
				common.calc_gain('tanh')
			),
			last_layer_kernel_init=common.init_orth(
				common.calc_gain('linear')
			)
		)

		if self.value_ensemble_size > 1:
			self.v_head = common.EnsembleValueHead(
				n=self.value_ensemble_size, **value_head_kwargs)
		else:
			self.v_head = common.ValueHead(**value_head_kwargs)

	def __call__(self, x, carry=None):
		raise NotImplementedError

	def initialize_carry(
			self, 
			rng: chex.PRNGKey, 
			batch_dims: Tuple[int] = ()) -> Tuple[chex.ArrayTree, chex.ArrayTree]:
		"""Initialize hidden state of LSTM."""
		if self.recurrent_arch is not None:
			if self.recurrent_arch == 's5':
				return s5.S5EncoderStack.initialize_carry( # Since conj_sym=True
					rng, batch_dims, self.recurrent_hidden_dim//2, self.s5_n_layers
				)
			else:
				return common.ScannedRNN.initialize_carry(
					rng, batch_dims, self.recurrent_hidden_dim, self.recurrent_arch)
		else:
			raise ValueError('Model is not recurrent.')

	@property
	def is_recurrent(self):
		return self.recurrent_arch is not None


class MountainCarStudentModel(MountainCarModel):
	def __call__(self, x, carry=None, reset=None):
		"""
		Inputs:
			x: B x h x w observations
			hxs: B x hx_dim hidden states
			masks: B length vector of done masks
		"""
			
		if self.rnn is not None:
			if self.recurrent_arch == 's5':
				x = self.embed_pre_s5(x)
				carry, x = self.rnn(carry, x, reset)
			else:
				carry, x = self.rnn(carry, (x, reset))

		logits = self.pi_head(x)

		v = self.v_head(x)

		return v, logits, carry


# Register models
if hasattr(__loader__, 'name'):
  module_path = __loader__.name
elif hasattr(__loader__, 'fullname'):
  module_path = __loader__.fullname

register(
	env_group_id='mountaincar', model_id='default_student_cnn', 
	entry_point=module_path + ':MountainCarStudentModel')
<|MERGE_RESOLUTION|>--- conflicted
+++ resolved
@@ -25,19 +25,12 @@
 	output_dim: int = 3
 	n_hidden_layers: int = 1
 	hidden_dim: int = 32
-<<<<<<< HEAD
-	n_conv_filters: int = 0
-	conv_kernel_size: int = 3
-	n_scalar_embeddings: int = 0
-	max_scalar: int = 0
-	scalar_embed_dim: int = 0
-=======
+
 	n_conv_filters: int = 0 # changed for mountain car
 	conv_kernel_size: int = 3
 	n_scalar_embeddings: int = 0 # changed for mountain car
 	max_scalar: int = 4
 	scalar_embed_dim: int = 0 # changed for mountain car
->>>>>>> 37ddea1f
 	recurrent_arch: str = None
 	recurrent_hidden_dim: int = 256
 	base_activation: str = 'relu'
